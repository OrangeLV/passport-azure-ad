--- conflicted
+++ resolved
@@ -549,13 +549,8 @@
       params['response_mode'] = config.responseMode;
       log.info('We are sending the response_mode: ', params['response_mode']);
       params['nonce'] = utils.uid(16);
-<<<<<<< HEAD
       var scope = config.scope;
       if (Array.isArray(scope)) { scope = scope.join(self._scopeSeparator); }
-=======
-      var scope = config.scope
-      if (Array.isArray(scope)) { scope = scope.join(config.scopeSeparator); }
->>>>>>> b4dc15be
       if (scope) {
         params.scope = 'openid' + config.scopeSeparator + scope;
       } else {
