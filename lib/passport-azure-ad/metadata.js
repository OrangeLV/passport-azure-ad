--- conflicted
+++ resolved
@@ -76,7 +76,6 @@
 });
 
 Metadata.prototype.updateSamlMetadata = function(doc, next) {
-<<<<<<< HEAD
     try {
         this.saml = {};
 
@@ -87,45 +86,14 @@
         var keyDescriptor = aadutils.getElement(idp[0], 'KeyDescriptor');
         this.saml.loginEndpoint = signOn[0].$.Location;
         this.saml.logoutEndpoint = signOff[0].$.Location;
-=======
-  try {
-    this.saml = {};
-
-    var entity = aadutils.getElement(doc, 'EntityDescriptor');
-    var idp = aadutils.getElement(entity, 'IDPSSODescriptor');
-    var signOn = aadutils.getElement(idp[0], 'SingleSignOnService');
-    var signOff = aadutils.getElement(idp[0], 'SingleLogoutService');
-    var keyDescriptor = aadutils.getElement(idp[0], 'KeyDescriptor');
-    this.saml.loginEndpoint = signOn[0].$.Location;
-    this.saml.logoutEndpoint = signOff[0].$.Location;
-
-    // copy the x509 certs from the metadata
-    this.saml.certs = [];
-    for (var j=0;j<keyDescriptor.length;j++) {
-      this.saml.certs.push(keyDescriptor[j].KeyInfo[0].X509Data[0].X509Certificate[0]);
-    }
-    next(null);
-  } catch (e) {
-    next(new Error('Invalid SAMLP Federation Metadata ' + e.message));
-  }
-};
->>>>>>> 6deb0df8
 
         // copy the x509 certs from the metadata
-<<<<<<< HEAD
         this.saml.certs = [];
         this.saml.certs.push(keyDescriptor[0].KeyInfo[0].X509Data[0].X509Certificate[0]);
+      this.saml.certs.push(keyDescriptor[j].KeyInfo[0].X509Data[0].X509Certificate[0]);
         next(null);
     } catch (e) {
         next(new Error('Invalid SAMLP Federation Metadata ' + e.message));
-=======
-        this.wsfed.certs = [];
-        for (var j=0;j<keyDescriptor.length;j++) {
-          this.wsfed.certs.push(keyDescriptor[j].KeyInfo[0].X509Data[0].X509Certificate[0]);
-        }
-        break;
-      }
->>>>>>> 6deb0df8
     }
 };
 
@@ -145,6 +113,7 @@
                 // copy the x509 certs from the metadata
                 this.wsfed.certs = [];
                 this.wsfed.certs.push(keyDescriptor[0].KeyInfo[0].X509Data[0].X509Certificate[0]);
+          this.wsfed.certs.push(keyDescriptor[j].KeyInfo[0].X509Data[0].X509Certificate[0]);
                 break;
             }
         }
